include README.rst

include ez_setup.py
<<<<<<< HEAD
include setuptools_bootstrap.py
recursive-include astropyephem *.pyx *.c
=======
include ah_bootstrap.py
include setup.cfg
>>>>>>> 158ac1f2

recursive-include docs *
recursive-include licenses *
recursive-include cextern *
recursive-include scripts *

prune docs/_build
prune build

recursive-include astropy_helpers *
exclude astropy_helpers/.git
exclude astropy_helpers/.gitignore

exclude *.pyc *.o
prune docs/api<|MERGE_RESOLUTION|>--- conflicted
+++ resolved
@@ -1,13 +1,9 @@
 include README.rst
 
 include ez_setup.py
-<<<<<<< HEAD
-include setuptools_bootstrap.py
 recursive-include astropyephem *.pyx *.c
-=======
 include ah_bootstrap.py
 include setup.cfg
->>>>>>> 158ac1f2
 
 recursive-include docs *
 recursive-include licenses *
