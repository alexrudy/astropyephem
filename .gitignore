# Compiled files
*.py[co]
*.a
*.o
*.so
__pycache__

# Ignore .c files by default to avoid including generated code. If you want to
# add a non-generated .c extension, use `git add -f filename.c`.
*.c

# Other generated files
<<<<<<< HEAD
*version.py
=======
*/version.py
*/cython_version.py
>>>>>>> 158ac1f2
htmlcov
.coverage
MANIFEST

# Sphinx
docs/api
docs/_build

# Eclipse editor project files
.project
.pydevproject
.settings

# Packages/installer info
*.egg
*.egg-info
dist
build
eggs
parts
bin
var
sdist
develop-eggs
.installed.cfg
distribute-*.tar.gz

# Other
.*.swp
*~

# Mac OSX
.DS_Store<|MERGE_RESOLUTION|>--- conflicted
+++ resolved
@@ -10,12 +10,8 @@
 *.c
 
 # Other generated files
-<<<<<<< HEAD
-*version.py
-=======
 */version.py
 */cython_version.py
->>>>>>> 158ac1f2
 htmlcov
 .coverage
 MANIFEST
